package authority

import (
	"crypto"
	"crypto/sha256"
	"crypto/x509"
	"encoding/hex"
	"sync"
	"time"

<<<<<<< HEAD
	"github.com/smallstep/certificates/ct"
=======
	"github.com/pkg/errors"
	"github.com/smallstep/certificates/authority/provisioner"
	"github.com/smallstep/certificates/db"
>>>>>>> e2858e17
	"github.com/smallstep/cli/crypto/pemutil"
	"github.com/smallstep/cli/crypto/x509util"
)

const (
	legacyAuthority = "step-certificate-authority"
)

// Authority implements the Certificate Authority internal interface.
type Authority struct {
<<<<<<< HEAD
	config                 *Config
	rootX509Certs          []*x509.Certificate
	intermediateIdentity   *x509util.Identity
	validateOnce           bool
	certificates           *sync.Map
	ottMap                 *sync.Map
	startTime              time.Time
	provisionerIDIndex     *sync.Map
	encryptedKeyIndex      *sync.Map
	provisionerKeySetIndex *sync.Map
	sortedProvisioners     provisionerSlice
	audiences              []string
	ctClient               ct.Client
=======
	config               *Config
	rootX509Certs        []*x509.Certificate
	intermediateIdentity *x509util.Identity
	sshCAUserCertSignKey crypto.Signer
	sshCAHostCertSignKey crypto.Signer
	certificates         *sync.Map
	startTime            time.Time
	provisioners         *provisioner.Collection
	db                   db.AuthDB
>>>>>>> e2858e17
	// Do not re-initialize
	initOnce bool
}

// Option sets options to the Authority.
type Option func(*Authority)

// WithDatabase sets an already initialized authority database to a new
// authority. This option is intended to be use on graceful reloads.
func WithDatabase(db db.AuthDB) Option {
	return func(a *Authority) {
		a.db = db
	}
}

// New creates and initiates a new Authority type.
func New(config *Config, opts ...Option) (*Authority, error) {
	err := config.Validate()
	if err != nil {
		return nil, err
	}

<<<<<<< HEAD
	// Get sorted provisioners
	var sorted provisionerSlice
	if config.AuthorityConfig != nil {
		sorted, err = newSortedProvisioners(config.AuthorityConfig.Provisioners)
		if err != nil {
			return nil, err
		}
	}

	// Define audiences: legacy + possible urls without the ports.
	// The CA might have proxies in front so we cannot rely on the port.
	audiences := []string{legacyAuthority}
	for _, name := range config.DNSNames {
		audiences = append(audiences, fmt.Sprintf("https://%s/sign", name), fmt.Sprintf("https://%s/1.0/sign", name))
	}

	var ctClient ct.Client
	// only first one is supported at the moment.
	if len(config.CTs) > 0 {
		if ctClient, err = ct.New(config.CTs[0]); err != nil {
			return nil, err
		}
	}

	var a = &Authority{
		config:                 config,
		certificates:           new(sync.Map),
		ottMap:                 new(sync.Map),
		provisionerIDIndex:     new(sync.Map),
		encryptedKeyIndex:      new(sync.Map),
		provisionerKeySetIndex: new(sync.Map),
		sortedProvisioners:     sorted,
		audiences:              audiences,
		ctClient:               ctClient,
=======
	var a = &Authority{
		config:       config,
		certificates: new(sync.Map),
		provisioners: provisioner.NewCollection(config.getAudiences()),
	}
	for _, opt := range opts {
		opt(a)
>>>>>>> e2858e17
	}
	if err := a.init(); err != nil {
		return nil, err
	}
	return a, nil
}

// init performs validation and initializes the fields of an Authority struct.
func (a *Authority) init() error {
	// Check if handler has already been validated/initialized.
	if a.initOnce {
		return nil
	}

	var err error
	// Initialize step-ca Database if it's not already initialized with WithDB.
	// If a.config.DB is nil then a simple, barebones in memory DB will be used.
	if a.db == nil {
		if a.db, err = db.New(a.config.DB); err != nil {
			return err
		}
	}

	// Load the root certificates and add them to the certificate store
	a.rootX509Certs = make([]*x509.Certificate, len(a.config.Root))
	for i, path := range a.config.Root {
		crt, err := pemutil.ReadCertificate(path)
		if err != nil {
			return err
		}
		// Add root certificate to the certificate map
		sum := sha256.Sum256(crt.Raw)
		a.certificates.Store(hex.EncodeToString(sum[:]), crt)
		a.rootX509Certs[i] = crt
	}

	// Add federated roots
	for _, path := range a.config.FederatedRoots {
		crt, err := pemutil.ReadCertificate(path)
		if err != nil {
			return err
		}
		sum := sha256.Sum256(crt.Raw)
		a.certificates.Store(hex.EncodeToString(sum[:]), crt)
	}

	// Decrypt and load intermediate public / private key pair.
	if len(a.config.Password) > 0 {
		a.intermediateIdentity, err = x509util.LoadIdentityFromDisk(
			a.config.IntermediateCert,
			a.config.IntermediateKey,
			pemutil.WithPassword([]byte(a.config.Password)),
		)
		if err != nil {
			return err
		}
	} else {
		a.intermediateIdentity, err = x509util.LoadIdentityFromDisk(a.config.IntermediateCert, a.config.IntermediateKey)
		if err != nil {
			return err
		}
	}

	// Decrypt and load SSH keys
	if a.config.SSH != nil {
		if a.config.SSH.HostKey != "" {
			a.sshCAHostCertSignKey, err = parseCryptoSigner(a.config.SSH.HostKey, a.config.Password)
			if err != nil {
				return err
			}
		}
		if a.config.SSH.UserKey != "" {
			a.sshCAUserCertSignKey, err = parseCryptoSigner(a.config.SSH.UserKey, a.config.Password)
			if err != nil {
				return err
			}
		}
	}

	// Store all the provisioners
	for _, p := range a.config.AuthorityConfig.Provisioners {
		if err := a.provisioners.Store(p); err != nil {
			return err
		}
	}

	// JWT numeric dates are seconds.
	a.startTime = time.Now().Truncate(time.Second)
	// Set flag indicating that initialization has been completed, and should
	// not be repeated.
	a.initOnce = true

	return nil
}

// GetDatabase returns the authority database. If the configuration does not
// define a database, GetDatabase will return a db.SimpleDB instance.
func (a *Authority) GetDatabase() db.AuthDB {
	return a.db
}

// Shutdown safely shuts down any clients, databases, etc. held by the Authority.
func (a *Authority) Shutdown() error {
	return a.db.Shutdown()
}

func parseCryptoSigner(filename, password string) (crypto.Signer, error) {
	var opts []pemutil.Options
	if password != "" {
		opts = append(opts, pemutil.WithPassword([]byte(password)))
	}
	key, err := pemutil.Read(filename, opts...)
	if err != nil {
		return nil, err
	}
	signer, ok := key.(crypto.Signer)
	if !ok {
		return nil, errors.Errorf("key %s of type %T cannot be used for signing operations", filename, key)
	}
	return signer, nil
}<|MERGE_RESOLUTION|>--- conflicted
+++ resolved
@@ -8,13 +8,10 @@
 	"sync"
 	"time"
 
-<<<<<<< HEAD
-	"github.com/smallstep/certificates/ct"
-=======
 	"github.com/pkg/errors"
 	"github.com/smallstep/certificates/authority/provisioner"
+	"github.com/smallstep/certificates/ct"
 	"github.com/smallstep/certificates/db"
->>>>>>> e2858e17
 	"github.com/smallstep/cli/crypto/pemutil"
 	"github.com/smallstep/cli/crypto/x509util"
 )
@@ -25,21 +22,6 @@
 
 // Authority implements the Certificate Authority internal interface.
 type Authority struct {
-<<<<<<< HEAD
-	config                 *Config
-	rootX509Certs          []*x509.Certificate
-	intermediateIdentity   *x509util.Identity
-	validateOnce           bool
-	certificates           *sync.Map
-	ottMap                 *sync.Map
-	startTime              time.Time
-	provisionerIDIndex     *sync.Map
-	encryptedKeyIndex      *sync.Map
-	provisionerKeySetIndex *sync.Map
-	sortedProvisioners     provisionerSlice
-	audiences              []string
-	ctClient               ct.Client
-=======
 	config               *Config
 	rootX509Certs        []*x509.Certificate
 	intermediateIdentity *x509util.Identity
@@ -49,7 +31,7 @@
 	startTime            time.Time
 	provisioners         *provisioner.Collection
 	db                   db.AuthDB
->>>>>>> e2858e17
+	ctClient             ct.Client
 	// Do not re-initialize
 	initOnce bool
 }
@@ -72,23 +54,6 @@
 		return nil, err
 	}
 
-<<<<<<< HEAD
-	// Get sorted provisioners
-	var sorted provisionerSlice
-	if config.AuthorityConfig != nil {
-		sorted, err = newSortedProvisioners(config.AuthorityConfig.Provisioners)
-		if err != nil {
-			return nil, err
-		}
-	}
-
-	// Define audiences: legacy + possible urls without the ports.
-	// The CA might have proxies in front so we cannot rely on the port.
-	audiences := []string{legacyAuthority}
-	for _, name := range config.DNSNames {
-		audiences = append(audiences, fmt.Sprintf("https://%s/sign", name), fmt.Sprintf("https://%s/1.0/sign", name))
-	}
-
 	var ctClient ct.Client
 	// only first one is supported at the moment.
 	if len(config.CTs) > 0 {
@@ -98,24 +63,13 @@
 	}
 
 	var a = &Authority{
-		config:                 config,
-		certificates:           new(sync.Map),
-		ottMap:                 new(sync.Map),
-		provisionerIDIndex:     new(sync.Map),
-		encryptedKeyIndex:      new(sync.Map),
-		provisionerKeySetIndex: new(sync.Map),
-		sortedProvisioners:     sorted,
-		audiences:              audiences,
-		ctClient:               ctClient,
-=======
-	var a = &Authority{
 		config:       config,
 		certificates: new(sync.Map),
 		provisioners: provisioner.NewCollection(config.getAudiences()),
+		ctClient:     ctClient,
 	}
 	for _, opt := range opts {
 		opt(a)
->>>>>>> e2858e17
 	}
 	if err := a.init(); err != nil {
 		return nil, err
